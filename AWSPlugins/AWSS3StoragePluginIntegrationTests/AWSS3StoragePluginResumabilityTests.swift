//
// Copyright 2018-2019 Amazon.com,
// Inc. or its affiliates. All Rights Reserved.
//
// SPDX-License-Identifier: Apache-2.0
//

import XCTest
import AWSMobileClient
import Amplify
import AWSS3StoragePlugin
import AWSS3
class AWSS3StoragePluginResumabilityTests: AWSS3StoragePluginTestBase {

<<<<<<< HEAD
    // MARK: Resumability Tests

    func testPutLargeDataAndPauseThenResume() {
        let key = "testPutLargeDataAndPauseThenResume"
        var testData = key
        for _ in 1...15 {
            testData += testData
        }
        let data = testData.data(using: .utf8)!
        let completeInvoked = expectation(description: "Completed is invoked")
        let progressInvoked = expectation(description: "Progress invoked")
        var progressFulfilled = false
        let operation = Amplify.Storage.put(key: key, data: data, options: nil) { (event) in
            switch event {
            case .inProcess(let progress):
                if progress.fractionCompleted > 0.3 && !progressFulfilled {
                    progressFulfilled = true
                    progressInvoked.fulfill()
                }
            case .completed:
                completeInvoked.fulfill()
            case .failed(let error):
                XCTFail("Failed with \(error)")
            default:
                break
            }
        }

        XCTAssertNotNil(operation)
        wait(for: [progressInvoked], timeout: 15)
        operation.pause()
        sleep(5)
        operation.resume()
        wait(for: [completeInvoked], timeout: 60)
    }

    func testPutLargeDataAndCancel() {
        let key = "testPutLargeDataAndCancel"
        var testData = key
        for _ in 1...15 {
            testData += testData
        }
        let data = testData.data(using: .utf8)!
        let progressInvoked = expectation(description: "Progress invoked")
        var progressFulfilled = false
        let completedInvoked = expectation(description: "Completion invoked")
        completedInvoked.isInverted = true
        let operation = Amplify.Storage.put(key: key, data: data, options: nil) { (event) in
            switch event {
            case .inProcess(let progress):
                if progress.fractionCompleted > 0.3 && !progressFulfilled {
                    progressFulfilled = true
                    progressInvoked.fulfill()
                }
            case .completed:
                XCTFail("Should not have completed after cancel")
                completedInvoked.fulfill()
            case .failed(let error):
                XCTFail("Failed with \(error)")
            default:
                break
            }
        }

        XCTAssertNotNil(operation)
        wait(for: [progressInvoked], timeout: 15)
        operation.cancel()
        XCTAssertTrue(operation.isCancelled)
        wait(for: [completedInvoked], timeout: 15)
    }

    func testGetLargeDataAndPauseThenResume() {
        let key = "testGetLargeDataAndPauseThenResume"
        var testData = key
        for _ in 1...15 {
            testData += testData
        }
        let data = testData.data(using: .utf8)!
        putData(key: key, data: data)

        let progressInvoked = expectation(description: "Progress invoked")
        var progressFulfilled = false
        let completeInvoked = expectation(description: "Complete invoked")
        let operation = Amplify.Storage.getData(key: key, options: nil) { (event) in
            switch event {
            case .inProcess(let progress):
                if progress.fractionCompleted > 0.3 && !progressFulfilled {
                    progressFulfilled = true
                    progressInvoked.fulfill()
                }
            case .completed:
                completeInvoked.fulfill()
            case .failed(let error):
                XCTFail("Failed with \(error)")
            default:
                break
            }
        }

        XCTAssertNotNil(operation)
        wait(for: [progressInvoked], timeout: 15)
        operation.pause()
        sleep(5)
        operation.resume()
        wait(for: [completeInvoked], timeout: 60)
    }

    func testGetLargeDataAndCancel() {
        let key = "testGetLargeDataAndCancel"
        var testData = key
        for _ in 1...15 {
            testData += testData
        }
        let data = testData.data(using: .utf8)!
        putData(key: key, data: data)

        let progressInvoked = expectation(description: "Progress invoked")
        var progressFulfilled = false
        let operation = Amplify.Storage.getData(key: key, options: nil) { (event) in
            switch event {
            case .inProcess(let progress):
                print(progress)
                if progress.fractionCompleted > 0.3 && !progressFulfilled {
                    progressFulfilled = true
                    progressInvoked.fulfill()
                }
            case .completed:
                XCTFail("Should not have completed after cancel")
            case .failed(let error):
                XCTFail("Failed with \(error)")
            default:
                break
            }
        }

        XCTAssertNotNil(operation)
        wait(for: [progressInvoked], timeout: 15)
        operation.cancel()
        XCTAssertTrue(operation.isCancelled)
    }
=======
    //    // MARK: Resumability Tests
    //
    //    func testPutLargeDataAndPauseThenResume() {
    //        XCTFail("Not yet implemented")
    //    }
    //
    //    func testPutLargeDataAndCancel() {
    //        XCTFail("Not yet implemented")
    //    }
    //
    //    func testGetLargeDataAndPauseThenResume() {
    //        XCTFail("Not yet implemented")
    //    }
    //
    //    func testGetLargeDataAndCancel() {
    //        XCTFail("Not yet implemented")
    //    }

>>>>>>> e523b3aa
}<|MERGE_RESOLUTION|>--- conflicted
+++ resolved
@@ -11,9 +11,6 @@
 import AWSS3StoragePlugin
 import AWSS3
 class AWSS3StoragePluginResumabilityTests: AWSS3StoragePluginTestBase {
-
-<<<<<<< HEAD
-    // MARK: Resumability Tests
 
     func testPutLargeDataAndPauseThenResume() {
         let key = "testPutLargeDataAndPauseThenResume"
@@ -153,24 +150,4 @@
         operation.cancel()
         XCTAssertTrue(operation.isCancelled)
     }
-=======
-    //    // MARK: Resumability Tests
-    //
-    //    func testPutLargeDataAndPauseThenResume() {
-    //        XCTFail("Not yet implemented")
-    //    }
-    //
-    //    func testPutLargeDataAndCancel() {
-    //        XCTFail("Not yet implemented")
-    //    }
-    //
-    //    func testGetLargeDataAndPauseThenResume() {
-    //        XCTFail("Not yet implemented")
-    //    }
-    //
-    //    func testGetLargeDataAndCancel() {
-    //        XCTFail("Not yet implemented")
-    //    }
-
->>>>>>> e523b3aa
 }
--- conflicted
+++ resolved
@@ -1,38 +1,25 @@
 PODS:
-<<<<<<< HEAD
+  - AWSAuthCore (2.10.3):
+    - AWSCore (= 2.10.3)
+  - AWSCognitoIdentityProvider (2.10.3):
+    - AWSCognitoIdentityProviderASF (= 1.0.1)
+    - AWSCore (= 2.10.3)
+  - AWSCognitoIdentityProviderASF (1.0.1)
   - AWSCore (2.10.3)
+  - AWSMobileClient (2.10.3):
+    - AWSAuthCore (= 2.10.3)
+    - AWSCognitoIdentityProvider (= 2.10.3)
   - AWSS3 (2.10.3):
     - AWSCore (= 2.10.3)
-=======
-  - AWSAuthCore (2.10.2):
-    - AWSCore (= 2.10.2)
-  - AWSCognitoIdentityProvider (2.10.2):
-    - AWSCognitoIdentityProviderASF (= 1.0.1)
-    - AWSCore (= 2.10.2)
-  - AWSCognitoIdentityProviderASF (1.0.1)
-  - AWSCore (2.10.2)
-  - AWSMobileClient (2.10.2):
-    - AWSAuthCore (= 2.10.2)
-    - AWSCognitoIdentityProvider (= 2.10.2)
-  - AWSS3 (2.10.2):
-    - AWSCore (= 2.10.2)
->>>>>>> d9e882ff
   - CwlCatchException (1.0.2)
   - CwlPreconditionTesting (1.1.1):
     - CwlCatchException
 
 DEPENDENCIES:
-<<<<<<< HEAD
+  - AWSMobileClient (~> 2.10.3)
   - AWSS3 (~> 2.10.3)
   - CwlCatchException (from `https://github.com/mattgallagher/CwlCatchException.git`, tag `1.2.0`)
   - CwlPreconditionTesting (from `https://github.com/mattgallagher/CwlPreconditionTesting.git`, tag `1.2.0`)
-=======
-  - AWSCore
-  - AWSMobileClient
-  - AWSS3
-  - CwlCatchException (from `https://github.com/mattgallagher/CwlCatchException.git`)
-  - CwlPreconditionTesting (from `https://github.com/mattgallagher/CwlPreconditionTesting.git`)
->>>>>>> d9e882ff
 
 SPEC REPOS:
   https://github.com/cocoapods/specs.git:
@@ -60,24 +47,15 @@
     :tag: 1.2.0
 
 SPEC CHECKSUMS:
-<<<<<<< HEAD
+  AWSAuthCore: 2d776cbff5768148842502234fd6ba04697e4fe4
+  AWSCognitoIdentityProvider: 70cfc80901b1b66bd68ef06893cb0ec3c6213510
+  AWSCognitoIdentityProviderASF: f94f1a502e72ef3d0a1de93e10bf7a79c8698118
   AWSCore: f9b8a30d9e8ec07d1a6dd8f0ec5fe84b6a215041
+  AWSMobileClient: 0043e0b2768b85ff92859152f5037d28d2b05131
   AWSS3: c6f0f7a49a74384b9d0fe055c822d1fa5c633905
   CwlCatchException: 70a52ae44ea5d46db7bd385f801a94942420cd8c
   CwlPreconditionTesting: d33a4e4f285c0b885fddcae5dfedfbb34d4f3961
 
-PODFILE CHECKSUM: 5d4cefcc20b444e16695cdb722f012220830d65b
-=======
-  AWSAuthCore: 7cfb4ff7af9733834408c2e8fb1168db5baa4129
-  AWSCognitoIdentityProvider: a817152e73569b3a5a1d06253ea2b9d9e4d68734
-  AWSCognitoIdentityProviderASF: f94f1a502e72ef3d0a1de93e10bf7a79c8698118
-  AWSCore: 2e91f89187d1238be35ce8c57aac98c42def640f
-  AWSMobileClient: 659f78d2a653fb423977b373f1b1f002eac65594
-  AWSS3: f0f81ee725de69f631051cead12791ff5dfbba14
-  CwlCatchException: 70a52ae44ea5d46db7bd385f801a94942420cd8c
-  CwlPreconditionTesting: d33a4e4f285c0b885fddcae5dfedfbb34d4f3961
-
-PODFILE CHECKSUM: 48b3d3e1ff664cb0aa7ced474704fcd087097c41
->>>>>>> d9e882ff
+PODFILE CHECKSUM: a06747ae35c84c4c758c289da70eadc4897d8d8d
 
 COCOAPODS: 1.7.4